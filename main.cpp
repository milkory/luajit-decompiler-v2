#include "main.h"

struct Assertion {
	const std::string message;
	const std::string filePath;
	const std::string function;
	const std::string source;
	const std::string line;
};

static const HANDLE CONSOLE_OUTPUT = GetStdHandle(STD_OUTPUT_HANDLE);
static const HANDLE CONSOLE_INPUT = GetStdHandle(STD_INPUT_HANDLE);
static bool isCommandLine;
static bool isProgressBarActive = false;
static uint32_t filesSkipped = 0;

static struct {
	bool showHelp = false;
	bool silentAssertions = false;
	bool ignoreDebugInfo = false;
	bool minimizeDiffs = false;
	std::string inputPath;
	std::string outputPath;
	std::string extensionFilter;
} arguments;

struct Directory {
	const std::string path;
	std::vector<Directory> folders;
	std::vector<std::string> files;
};

static void findFilesRecursively(Directory& directory) {
	WIN32_FIND_DATAA pathData;
	HANDLE handle = FindFirstFileA((arguments.inputPath + directory.path + '*').c_str(), &pathData);
	if (handle == INVALID_HANDLE_VALUE) return;

	do {
		if (pathData.dwFileAttributes & FILE_ATTRIBUTE_DIRECTORY) {
			if (!std::strcmp(pathData.cFileName, ".") || !std::strcmp(pathData.cFileName, "..")) continue;
			directory.folders.emplace_back(Directory{ .path = directory.path + pathData.cFileName + "\\" });
			findFilesRecursively(directory.folders.back());
			if (!directory.folders.back().files.size() && !directory.folders.back().folders.size()) directory.folders.pop_back();
			continue;
		}

		if (!arguments.extensionFilter.size() || arguments.extensionFilter == PathFindExtensionA(pathData.cFileName)) directory.files.emplace_back(pathData.cFileName);
	} while (FindNextFileA(handle, &pathData));

	FindClose(handle);
}

static bool decompileFilesRecursively(const Directory& directory) {
	CreateDirectoryA((arguments.outputPath + directory.path).c_str(), NULL);
	std::string outputFile;

	for (uint32_t i = 0; i < directory.files.size(); i++) {
		outputFile = directory.files[i];
		PathRemoveExtensionA(outputFile.data());
		outputFile = outputFile.c_str();
		outputFile += ".lua";

		Bytecode bytecode(arguments.inputPath + directory.path + directory.files[i]);
		Ast ast(bytecode, arguments.ignoreDebugInfo, arguments.minimizeDiffs);
		Lua lua(bytecode, ast, arguments.outputPath + directory.path + outputFile, arguments.minimizeDiffs);

		try {
			print("--------------------\nInput file: " + bytecode.filePath + "\nReading bytecode...");
			bytecode();
			print("Building ast...");
			ast();
			print("Writing lua source...");
			lua();
			print("Output file: " + lua.filePath);
		} catch (const Assertion& assertion) {
			erase_progress_bar();

			if (arguments.silentAssertions) {
				print("\nError running " + assertion.function + "\nSource: " + assertion.source + ":" + assertion.line + "\n\n" + assertion.message);
				filesSkipped++;
				continue;
			}

			switch (MessageBoxA(NULL, ("Error running " + assertion.function + "\nSource: " + assertion.source + ":" + assertion.line + "\n\nFile: " + assertion.filePath + "\n\n" + assertion.message).c_str(),
				PROGRAM_NAME, MB_ICONERROR | MB_CANCELTRYCONTINUE | MB_DEFBUTTON3)) {
			case IDCANCEL:
				return false;
			case IDTRYAGAIN:
				print("Retrying...");
				i--;
				continue;
			case IDCONTINUE:
				print("File skipped.");
				filesSkipped++;
			}
		} catch (...) {
			MessageBoxA(NULL, std::string("Unknown exception\n\nFile: " + bytecode.filePath).c_str(), PROGRAM_NAME, MB_ICONERROR | MB_OK);
			throw;
		}
	}

	for (uint32_t i = 0; i < directory.folders.size(); i++) {
		if (!decompileFilesRecursively(directory.folders[i])) return false;
	}

	return true;
}

static char* parseArguments(const int& argc, char** const& argv) {
	if (argc < 2) return nullptr;
	arguments.inputPath = argv[1];
#ifndef _DEBUG
	if (!isCommandLine) return nullptr;
#endif
	bool isInputPathSet = true;

	if (arguments.inputPath.size() && arguments.inputPath.front() == '-') {
		arguments.inputPath.clear();
		isInputPathSet = false;
	}

	std::string argument;

	for (uint32_t i = isInputPathSet ? 2 : 1; i < argc; i++) {
		argument = argv[i];

		if (argument.size() >= 2 || argument.front() == '-') {
			if (argument[1] == '-') {
				argument = argument.c_str() + 2;

				if (argument == "extension") {
					if (i <= argc - 2) {
						i++;
						arguments.extensionFilter = argv[i];
						continue;
					}
				} else if (argument == "help") {
					arguments.showHelp = true;
					continue;
				} else if (argument == "ignore_debug_info") {
					arguments.ignoreDebugInfo = true;
					continue;
				} else if (argument == "minimize_diffs") {
					arguments.minimizeDiffs = true;
				} else if (argument == "output") {
					if (i <= argc - 2) {
						i++;
						arguments.outputPath = argv[i];
						continue;
					}
				} else if (argument == "silent_assertions") {
					arguments.silentAssertions = true;
					continue;
				}
			} else if (argument.size() == 2) {
				switch (argument[1]) {
				case 'e':
					if (i > argc - 2) break;
					i++;
					arguments.extensionFilter = argv[i];
					continue;
				case '?':
				case 'h':
					arguments.showHelp = true;
					continue;
				case 'i':
					arguments.ignoreDebugInfo = true;
					continue;
				case 'm':
					arguments.minimizeDiffs = true;
					continue;
				case 'o':
					if (i > argc - 2) break;
					i++;
					arguments.outputPath = argv[i];
					continue;
				case 's':
					arguments.silentAssertions = true;
					continue;
				}
			}
		}

		return argv[i];
	}

	return nullptr;
}

static void wait_for_exit() {
	if (isCommandLine) return;
	print("Press enter to exit.");
	input();
}

int main(int argc, char* argv[]) {
	print(std::string(PROGRAM_NAME) + "\nCompiled on " + __DATE__);

	{
		DWORD consoleProcessId;
		GetWindowThreadProcessId(GetConsoleWindow(), &consoleProcessId);
#ifdef _DEBUG
		isCommandLine = false;
#else
		isCommandLine = consoleProcessId != GetCurrentProcessId();
#endif
	}
	
	if (parseArguments(argc, argv)) {
		print("Invalid argument: " + std::string(parseArguments(argc, argv)) + "\nUse -? to show usage and options.");
		return EXIT_FAILURE;
	}
	
	if (arguments.showHelp) {
		print(
			"Usage: luajit-decompiler-v2.exe INPUT_PATH [options]\n"
			"\n"
			"Available options:\n"
			"  -h, -?, --help\t\tShow this message\n"
			"  -o, --output OUTPUT_PATH\tOverride output directory\n"
			"  -e, --extension EXTENSION\tOnly decompile files with the specific extension\n"
<<<<<<< HEAD
			"  -s, --silent_assertions\tDisable assertion error pop-up window\n"
			"\t\t\t\t  and auto skip files that fail to decompile\n"
			"  -i, --ignore_debug_info\tIgnore bytecode debug info"
=======
			"  -s, --silent_assertions\tDisable assertion error pop-up window\n\t\t\t\t  and auto skip files that fail to decompile\n"
			"  -i, --ignore_debug_info\tIgnore bytecode debug info\n"
			"  -m, --minimize_diffs\t\tOptimize output formatting to help minimize diffs"
>>>>>>> c59bd112
		);
		return EXIT_SUCCESS;
	}
	
	if (!arguments.inputPath.size()) {
		print("No input path specified!");
		if (isCommandLine) return EXIT_FAILURE;
		print("Please select a valid LuaJIT bytecode file.");
		arguments.inputPath.resize(1024, NULL);
		OPENFILENAMEA dialogInfo = {
			.lStructSize = sizeof(OPENFILENAMEA),
			.hwndOwner = NULL,
			.lpstrFilter = NULL,
			.lpstrCustomFilter = NULL,
			.lpstrFile = arguments.inputPath.data(),
			.nMaxFile = (DWORD)arguments.inputPath.size(),
			.lpstrFileTitle = NULL,
			.lpstrInitialDir = NULL,
			.lpstrTitle = PROGRAM_NAME,
			.Flags = OFN_FILEMUSTEXIST | OFN_PATHMUSTEXIST,
			.lpstrDefExt = NULL,
			.FlagsEx = NULL
		};
		if (!GetOpenFileNameA(&dialogInfo)) return EXIT_FAILURE;
		arguments.inputPath = arguments.inputPath.c_str();
	}

	DWORD pathAttributes;

	if (!arguments.outputPath.size()) {
		arguments.outputPath.resize(1024);
		GetModuleFileNameA(NULL, arguments.outputPath.data(), arguments.outputPath.size());
		*PathFindFileNameA(arguments.outputPath.c_str()) = '\x00';
		arguments.outputPath = arguments.outputPath.c_str();
		arguments.outputPath += "output\\";
		arguments.outputPath.shrink_to_fit();
	} else {
		pathAttributes = GetFileAttributesA(arguments.outputPath.c_str());

		if (pathAttributes == INVALID_FILE_ATTRIBUTES) {
			print("Failed to open output path: " + arguments.outputPath);
			return EXIT_FAILURE;
		}

		if (!(pathAttributes & FILE_ATTRIBUTE_DIRECTORY)) {
			print("Output path is not a folder!");
			return EXIT_FAILURE;
		}

		switch (arguments.outputPath.back()) {
		case '/':
		case '\\':
			break;
		default:
			arguments.outputPath += '\\';
			break;
		}
	}

	if (arguments.extensionFilter.size() && arguments.extensionFilter.front() != '.') arguments.extensionFilter.insert(arguments.extensionFilter.begin(), '.');
	pathAttributes = GetFileAttributesA(arguments.inputPath.c_str());

	if (pathAttributes == INVALID_FILE_ATTRIBUTES) {
		print("Failed to open input path: " + arguments.inputPath);
		wait_for_exit();
		return EXIT_FAILURE;
	}

	Directory root;

	if (pathAttributes & FILE_ATTRIBUTE_DIRECTORY) {
		switch (arguments.inputPath.back()) {
		case '/':
		case '\\':
			break;
		default:
			arguments.inputPath += '\\';
			break;
		}

		findFilesRecursively(root);

		if (!root.files.size() && !root.folders.size()) {
			print("No files " + (arguments.extensionFilter.size() ? "matching extension " + arguments.extensionFilter + " " : "") + "found in path: " + arguments.inputPath);
			wait_for_exit();
			return EXIT_FAILURE;
		}
	} else {
		root.files.emplace_back(PathFindFileNameA(arguments.inputPath.c_str()));
		*PathFindFileNameA(arguments.inputPath.c_str()) = '\x00';
		arguments.inputPath = arguments.inputPath.c_str();
	}

	try {
		if (!decompileFilesRecursively(root)) {
			print("--------------------\nAborted!");
			wait_for_exit();
			return EXIT_FAILURE;
		}
	} catch (...) {
		throw;
	}

#ifndef _DEBUG
	print("--------------------\n" + (filesSkipped ? "Failed to decompile " + std::to_string(filesSkipped) + " file" + (filesSkipped > 1 ? "s" : "") + ".\n" : "") + "Done!");
	wait_for_exit();
#endif
	return EXIT_SUCCESS;
}

void print(const std::string& message) {
	WriteConsoleA(CONSOLE_OUTPUT, (message + '\n').data(), message.size() + 1, NULL, NULL);
}

std::string input() {
	static char BUFFER[1024];

	FlushConsoleInputBuffer(CONSOLE_INPUT);
	DWORD charsRead;
	return ReadConsoleA(CONSOLE_INPUT, BUFFER, 1024, &charsRead, NULL) && charsRead > 2 ? std::string(BUFFER, charsRead - 2) : "";
}

void print_progress_bar(const double& progress, const double& total) {
	static char PROGRESS_BAR[] = "\r[====================]";

	const uint8_t threshold = std::round(20 / total * progress);

	for (uint8_t i = 20; i--;) {
		PROGRESS_BAR[i + 2] = i < threshold ? '=' : ' ';
	}

	WriteConsoleA(CONSOLE_OUTPUT, PROGRESS_BAR, 23, NULL, NULL);
	isProgressBarActive = true;
}

void erase_progress_bar() {
	if (!isProgressBarActive) return;
	WriteConsoleA(CONSOLE_OUTPUT, "\r                      \r", 24, NULL, NULL);
	isProgressBarActive = false;
}

void assert(const bool& assertion, const std::string& message, const std::string& filePath, const std::string& function, const std::string& source, const uint32_t& line) {
	if (!assertion) throw Assertion{ .message = message, .filePath = filePath, .function = function, .source = source, .line = std::to_string(line)};
}

std::string byte_to_string(const uint8_t& byte) {
	char string[] = "0x00";
	uint8_t digit;
	
	for (uint8_t i = 2; i--;) {
		digit = (byte >> i * 4) & 0xF;
		string[3 - i] = digit >= 0xA ? 'A' + digit - 0xA : '0' + digit;
	}

	return string;
}<|MERGE_RESOLUTION|>--- conflicted
+++ resolved
@@ -219,15 +219,10 @@
 			"  -h, -?, --help\t\tShow this message\n"
 			"  -o, --output OUTPUT_PATH\tOverride output directory\n"
 			"  -e, --extension EXTENSION\tOnly decompile files with the specific extension\n"
-<<<<<<< HEAD
 			"  -s, --silent_assertions\tDisable assertion error pop-up window\n"
 			"\t\t\t\t  and auto skip files that fail to decompile\n"
-			"  -i, --ignore_debug_info\tIgnore bytecode debug info"
-=======
-			"  -s, --silent_assertions\tDisable assertion error pop-up window\n\t\t\t\t  and auto skip files that fail to decompile\n"
 			"  -i, --ignore_debug_info\tIgnore bytecode debug info\n"
 			"  -m, --minimize_diffs\t\tOptimize output formatting to help minimize diffs"
->>>>>>> c59bd112
 		);
 		return EXIT_SUCCESS;
 	}
